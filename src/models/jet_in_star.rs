--- conflicted
+++ resolved
@@ -5,12 +5,7 @@
 
 
 
-<<<<<<< HEAD
 static UNIFORM_TEMPERATURE: f64 = 1e-10;
-=======
-
-static UNIFORM_TEMPERATURE: f64 = 1e-3;
->>>>>>> 2d4e76fa
 
 // Constants as given in Duffell & MacDayen(2015)
 // source: https://arxiv.org/pdf/1407.8250.pdf
@@ -27,14 +22,7 @@
 static RHO_ENV:             f64 = 1e-7 * M0 / (1.33 * PI * R0 * R0 * R0);
 static R_NOZZ:              f64 = 0.01 * R0; 
 static R_ENV:               f64 = 1.2  * R0;
-<<<<<<< HEAD
 static ALPHA:               f64 = 2.5;
-=======
-
-
-
-
->>>>>>> 2d4e76fa
 /**
  * Jet propagating through a star and surrounding relativistic
  * envelope
@@ -134,7 +122,6 @@
         let core_zone = num/denom;
 
         match zone {
-<<<<<<< HEAD
             Zone::Core    => core_zone + RHO_ENV * (r/R3).powf(-2.0),
             Zone::Envelop => {
                 (self.envelope_mass)/(4.0 * PI * self.envelope_radius*self.envelope_radius 
@@ -143,12 +130,6 @@
             Zone::Jet     => self.jet_mass_rate_per_steradian(r, q) / (r * r * self.engine_u * LIGHT_SPEED),
             Zone::Wind    => RHO_WIND * (r/R_ENV).powf(-2.0),
             
-=======
-            Zone::Core     => core_zone + RHO_ENV * (r/R3).powf(-2.0),
-            Zone::Envelope => RHO_ENV*(r/R3).powf(-2.0),
-            Zone::Jet      => self.jet_mass_rate_per_steradian(r, q) / (r * r * self.engine_u * LIGHT_SPEED),
-            Zone::Wind     => RHO_WIND * (r/R_ENV).powf(-2.0),
->>>>>>> 2d4e76fa
         }
     }
 
@@ -247,16 +228,4 @@
         let l = self.nozzle_function(r, q) * e / (4.0 * PI * self.engine_duration);
         l / (engine_gamma * LIGHT_SPEED * LIGHT_SPEED)
     }
-}
-
-
-
-
-// Custom Pause Function
-// use std::io::{stdin, stdout, Read, Write};
-// fn pause() {
-//     let mut stdout = stdout();
-//     stdout.write(b"Press Enter to continue...").unwrap();
-//     stdout.flush().unwrap();
-//     stdin().read(&mut [0]).unwrap();
-// }+}